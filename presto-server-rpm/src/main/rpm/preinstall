# Pre installation script

# Ensure that the proper version of Java exists on the system

java_version() {
# The one argument is the location of java (either $JAVA_HOME or a potential
# candidate for JAVA_HOME.
  JAVA="$1"/bin/java
  "$JAVA" -version 2>&1 | grep "\(java\|openjdk\) version" | awk '{ print substr($3, 2, length($3)-2); }'
}

check_if_correct_java_version() {

# If the string is empty return non-zero code.  We don't want false positives if /bin/java is
# a valid java version because that will leave java8_home unset and the init.d scripts will
# use the default java version, which may not be java 8.
  if [ -z $1 ] ; then
    return 1
  fi

# The one argument is the location of java (either $JAVA_HOME or a potential
# candidate for JAVA_HOME).
  JAVA_VERSION=$(java_version "$1")
  JAVA_UPDATE=$(echo $JAVA_VERSION | cut -d'_' -f2)
<<<<<<< HEAD
  if [[ ("$JAVA_VERSION" > "1.8") && ($JAVA_UPDATE -ge 151) ]]; then
    echo "JAVA8_HOME=$1" > /tmp/presto_env.sh
=======
  JAVA_MAJOR=$(echo $JAVA_VERSION | cut -d'.' -f1)
  if [[ ("$JAVA_MAJOR" -ge "11") ]]; then
    echo "JAVA_HOME=$1" > /tmp/presto_env.sh
    return 0
  elif [[ ("$JAVA_VERSION" > "1.8") && ($JAVA_UPDATE -ge 161) ]]; then
    echo "JAVA_HOME=$1" > /tmp/presto_env.sh
>>>>>>> abbddb9c
    return 0
  else
    return 1
  fi
}

<<<<<<< HEAD
# if Java version of $JAVA_HOME is not 1.8 update 151 (8u151) and is not Oracle Java, then try to find it again below
if ! check_if_correct_java_version "$JAVA8_HOME" && ! check_if_correct_java_version "$JAVA_HOME"; then
=======
# if Java version of $JAVA_HOME is not 1.8 update 161 (8u161) and is not Oracle Java, then try to find it again below
if ! check_if_correct_java_version "$JAVA_HOME"; then
>>>>>>> abbddb9c
  java_found=false
  for candidate in \
      /usr/lib/jvm/java-11-* \
      /usr/lib/jvm/jdk1.8* \
      /usr/lib/jvm/jre1.8* \
      /usr/lib/jvm/java-8-oracle* \
      /usr/java/jdk1.8* \
      /usr/java/jre1.8* \
      /usr/jdk64/jdk1.8* \
      /usr/lib/jvm/default-java \
      /usr/java/default \
      / \
      /usr ; do
      if [ -e "$candidate"/bin/java ]; then
        if check_if_correct_java_version "$candidate" ; then
          java_found=true
          break
        fi
      fi
  done
fi

# if no appropriate java found
if [ "$java_found" = false ]; then
  cat 1>&2 <<EOF
+======================================================================+
|      Error: Required Java version could not be found                 |
+----------------------------------------------------------------------+
| Please download the latest Oracle JDK/JRE from the Java web site     |
|       > http://www.oracle.com/technetwork/java/javase/downloads <    |
|                                                                      |
| Presto requires Java 1.8 update 151 (8u151)                            |
| NOTE: This script will attempt to find Java whether you install      |
|       using the binary or the RPM based installer.                   |
+======================================================================+
EOF
  exit 1
fi

getent group presto >/dev/null || /usr/sbin/groupadd -r presto
getent passwd presto >/dev/null || /usr/sbin/useradd --comment "Presto" -s /sbin/nologin -g presto -r -d /var/lib/presto presto<|MERGE_RESOLUTION|>--- conflicted
+++ resolved
@@ -22,30 +22,20 @@
 # candidate for JAVA_HOME).
   JAVA_VERSION=$(java_version "$1")
   JAVA_UPDATE=$(echo $JAVA_VERSION | cut -d'_' -f2)
-<<<<<<< HEAD
-  if [[ ("$JAVA_VERSION" > "1.8") && ($JAVA_UPDATE -ge 151) ]]; then
-    echo "JAVA8_HOME=$1" > /tmp/presto_env.sh
-=======
   JAVA_MAJOR=$(echo $JAVA_VERSION | cut -d'.' -f1)
   if [[ ("$JAVA_MAJOR" -ge "11") ]]; then
     echo "JAVA_HOME=$1" > /tmp/presto_env.sh
     return 0
   elif [[ ("$JAVA_VERSION" > "1.8") && ($JAVA_UPDATE -ge 161) ]]; then
     echo "JAVA_HOME=$1" > /tmp/presto_env.sh
->>>>>>> abbddb9c
     return 0
   else
     return 1
   fi
 }
 
-<<<<<<< HEAD
-# if Java version of $JAVA_HOME is not 1.8 update 151 (8u151) and is not Oracle Java, then try to find it again below
-if ! check_if_correct_java_version "$JAVA8_HOME" && ! check_if_correct_java_version "$JAVA_HOME"; then
-=======
 # if Java version of $JAVA_HOME is not 1.8 update 161 (8u161) and is not Oracle Java, then try to find it again below
 if ! check_if_correct_java_version "$JAVA_HOME"; then
->>>>>>> abbddb9c
   java_found=false
   for candidate in \
       /usr/lib/jvm/java-11-* \
@@ -77,7 +67,7 @@
 | Please download the latest Oracle JDK/JRE from the Java web site     |
 |       > http://www.oracle.com/technetwork/java/javase/downloads <    |
 |                                                                      |
-| Presto requires Java 1.8 update 151 (8u151)                            |
+| Presto requires Java 1.8 update 161 (8u161)                          |
 | NOTE: This script will attempt to find Java whether you install      |
 |       using the binary or the RPM based installer.                   |
 +======================================================================+
